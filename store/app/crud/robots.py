"""Defines CRUD interface for robot API."""

import logging
from typing import Any, Dict, List, Optional

from boto3.dynamodb.conditions import Key
from fastapi import UploadFile
from fastapi.responses import RedirectResponse
from pydantic import BaseModel

from store.app.crud.base import BaseCrud
<<<<<<< HEAD
from store.app.model import Bom, Image, Package, Part, Robot
=======
from store.app.model import Bom, Image, Part, Robot
from store.settings import settings
>>>>>>> 143387b0

logger = logging.getLogger(__name__)


class EditPart(BaseModel):
    name: str
    description: str
    images: List[Image]


class EditRobot(BaseModel):
    name: str
    description: str
    bom: List[Bom]
    images: List[Image]
    height: Optional[str]
    weight: Optional[str]
    degrees_of_freedom: Optional[str]
    urdf: Optional[str]
    packages: List[Package]


def serialize_bom(bom: Bom) -> dict:
    return {"part_id": bom.part_id, "quantity": str(bom.quantity)}


def serialize_bom_list(bom_list: List[Bom]) -> List[dict]:
    return [serialize_bom(bom) for bom in bom_list]


def serialize_image(image: Image) -> dict:
    return {"caption": image.caption, "url": image.url}


def serialize_image_list(image_list: List[Image]) -> List[dict]:
    return [serialize_image(image) for image in image_list]


def serialize_package(package: Package) -> dict:
    return {"name": package.name, "url": package.url}


def serialize_package_list(package_list: List[Package]) -> List[dict]:
    return [serialize_package(package) for package in package_list]


def get_timestamp(item: Dict[str, Any]) -> int:
    return item["timestamp"]


class RobotCrud(BaseCrud):
    async def add_robot(self, robot: Robot) -> None:
        table = await self.db.Table("Robots")
        await table.put_item(Item=robot.model_dump())

    async def add_part(self, part: Part) -> None:
        table = await self.db.Table("Parts")
        await table.put_item(Item=part.model_dump())

    async def list_robots(self, page: int = 1, items_per_page: int = 12) -> tuple[list[Robot], bool]:
        table = await self.db.Table("Robots")
        response = await table.scan()
        # This is O(n log n). Look into better ways to architect the schema.
        sorted_items = sorted(response["Items"], key=get_timestamp, reverse=True)
        return [
            Robot.model_validate(item) for item in sorted_items[(page - 1) * items_per_page : page * items_per_page]
        ], page * items_per_page < response["Count"]

    async def list_your_robots(self, user_id: str, page: int = 1, items_per_page: int = 12) -> tuple[list[Robot], bool]:
        table = await self.db.Table("Robots")
        response = await table.query(IndexName="ownerIndex", KeyConditionExpression=Key("owner").eq(user_id))
        sorted_items = sorted(response["Items"], key=get_timestamp, reverse=True)
        return [
            Robot.model_validate(item) for item in sorted_items[(page - 1) * items_per_page : page * items_per_page]
        ], page * items_per_page < response["Count"]

    async def get_robot(self, robot_id: str) -> Robot | None:
        table = await self.db.Table("Robots")
        robot_dict = await table.get_item(Key={"robot_id": robot_id})
        if "Item" not in robot_dict:
            return None
        return Robot.model_validate(robot_dict["Item"])

    async def list_parts(self, page: int = 1, items_per_page: int = 12) -> tuple[list[Part], bool]:
        table = await self.db.Table("Parts")
        response = await table.scan()
        # This is O(n log n). Look into better ways to architect the schema.
        sorted_items = sorted(response["Items"], key=get_timestamp, reverse=True)
        return [
            Part.model_validate(item) for item in sorted_items[(page - 1) * items_per_page : page * items_per_page]
        ], page * items_per_page < response["Count"]

    async def dump_parts(self) -> list[Part]:
        table = await self.db.Table("Parts")
        response = await table.scan()
        return [Part.model_validate(item) for item in response["Items"]]

    async def list_your_parts(self, user_id: str, page: int = 1, items_per_page: int = 12) -> tuple[list[Part], bool]:
        table = await self.db.Table("Parts")
        response = await table.query(IndexName="ownerIndex", KeyConditionExpression=Key("owner").eq(user_id))
        sorted_items = sorted(response["Items"], key=get_timestamp, reverse=True)
        return [
            Part.model_validate(item) for item in sorted_items[(page - 1) * items_per_page : page * items_per_page]
        ], page * items_per_page < response["Count"]

    async def get_part(self, part_id: str) -> Part | None:
        table = await self.db.Table("Parts")
        part_dict = await table.get_item(Key={"part_id": part_id})
        if "Item" not in part_dict:
            return None
        return Part.model_validate(part_dict["Item"])

    async def delete_part(self, part_id: str) -> None:
        table = await self.db.Table("Parts")
        await table.delete_item(Key={"part_id": part_id})

    async def delete_robot(self, robot_id: str) -> None:
        table = await self.db.Table("Robots")
        await table.delete_item(Key={"robot_id": robot_id})

    async def update_part(self, id: str, part: EditPart) -> None:
        table = await self.db.Table("Parts")
        update_expression = "SET #name = :name, \
            #description = :description, \
            #images = :images, "

        expression_attribute_names = {
            "#name": "name",
            "#description": "description",
            "#images": "images",
        }

        expression_attribute_values = {
            ":name": part.name,
            ":description": part.description,
            ":images": serialize_image_list(part.images),
        }

        await table.update_item(
            Key={"part_id": id},
            UpdateExpression=update_expression[:-2],
            ExpressionAttributeValues=expression_attribute_values,
            ExpressionAttributeNames=expression_attribute_names,
            ReturnValues="NONE",
        )

    async def update_robot(self, id: str, robot: EditRobot) -> None:
        table = await self.db.Table("Robots")
        update_expression = "SET #name = :name, \
            #description = :description, \
            #bom = :bom, \
            #images = :images, \
            #packages = :packages, "

        expression_attribute_names = {
            "#name": "name",
            "#description": "description",
            "#bom": "bom",
            "#images": "images",
            "#packages": "packages",
        }

        expression_attribute_values = {
            ":name": robot.name,
            ":description": robot.description,
            ":bom": serialize_bom_list(robot.bom),
            ":images": serialize_image_list(robot.images),
            ":packages": serialize_package_list(robot.packages),
        }

        if robot.urdf is not None:
            update_expression += "#urdf = :urdf, "
            expression_attribute_names["#urdf"] = "urdf"
            expression_attribute_values[":urdf"] = robot.urdf or ""

        if robot.height is not None:
            update_expression += "#height = :height, "
            expression_attribute_names["#height"] = "height"
            expression_attribute_values[":height"] = robot.height or ""

        if robot.weight is not None:
            update_expression += "#weight = :weight, "
            expression_attribute_names["#weight"] = "weight"
            expression_attribute_values[":weight"] = robot.weight or ""

        if robot.degrees_of_freedom is not None:
            update_expression += "#degrees_of_freedom = :degrees_of_freedom, "
            expression_attribute_names["#degrees_of_freedom"] = "degrees_of_freedom"
            expression_attribute_values[":degrees_of_freedom"] = robot.degrees_of_freedom or ""

        await table.update_item(
            Key={"robot_id": id},
            UpdateExpression=update_expression[:-2],
            ExpressionAttributeValues=expression_attribute_values,
            ExpressionAttributeNames=expression_attribute_names,
            ReturnValues="NONE",
        )

    async def get_image(self, url: str) -> RedirectResponse:
        return RedirectResponse(url=f"{settings.site.image_url}/{url}")

    async def upload_image(self, file: UploadFile) -> None:
        await (await self.s3.Bucket("images")).upload_fileobj(file.file, file.filename or "")<|MERGE_RESOLUTION|>--- conflicted
+++ resolved
@@ -9,12 +9,8 @@
 from pydantic import BaseModel
 
 from store.app.crud.base import BaseCrud
-<<<<<<< HEAD
 from store.app.model import Bom, Image, Package, Part, Robot
-=======
-from store.app.model import Bom, Image, Part, Robot
 from store.settings import settings
->>>>>>> 143387b0
 
 logger = logging.getLogger(__name__)
 
