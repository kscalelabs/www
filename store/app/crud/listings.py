"""Defines CRUD interface for managing listings."""

import asyncio
import logging

from store.app.crud.artifacts import ArtifactsCrud
from store.app.crud.base import BaseCrud, ItemNotFoundError
from store.app.model import Listing, ListingTag

logger = logging.getLogger(__name__)


class ListingsCrud(ArtifactsCrud, BaseCrud):
    @classmethod
    def get_gsis(cls) -> set[str]:
        return super().get_gsis().union({"listing_id", "name"})

    async def get_listing(self, listing_id: str) -> Listing | None:
        return await self._get_item(listing_id, Listing, throw_if_missing=False)

    async def get_listings(self, page: int, search_query: str | None = None) -> tuple[list[Listing], bool]:
        # 0 is a placeholder sorting function.
        # We might need to add timestamp back to show the most recent 12 entries.
        # Or we define some other sort of metric later like popularity.
        # (Or perhaps we even take in a function as an argument that tells us how to sort?!)
        return await self._list(Listing, page, lambda x: 0, search_query)

    async def get_user_listings(self, user_id: str, page: int, search_query: str) -> tuple[list[Listing], bool]:
        return await self._list_me(Listing, user_id, page, lambda x: 0, search_query)

    async def dump_listings(self) -> list[Listing]:
        return await self._list_items(Listing)

    async def add_listing(self, listing: Listing) -> None:
        try:
            await asyncio.gather(
                *(self._get_item(child_id, Listing, throw_if_missing=True) for child_id in listing.child_ids),
            )
        except ItemNotFoundError:
            raise ValueError("One or more artifact or child IDs is invalid")
        await self._add_item(listing)

    async def _delete_listing_artifacts(self, listing: Listing) -> None:
        artifacts = await self.get_listing_artifacts(listing.id)
        await asyncio.gather(*[self.remove_artifact(artifact) for artifact in artifacts])

    async def _delete_listing_tags(self, listing_id: str) -> None:
        listing_tags = await self._get_items_from_secondary_index("listing_id", listing_id, ListingTag)
        await asyncio.gather(*(self._delete_item(tag) for tag in listing_tags))

    async def delete_listing(self, listing: Listing) -> None:
        await asyncio.gather(
            self._delete_listing_artifacts(listing),
            self._delete_listing_tags(listing.id),
        )

        # Only delete the listing after all artifacts have been removed.
        await self._delete_item(listing)

    async def edit_listing(
        self,
        listing_id: str,
        name: str | None = None,
        child_ids: list[str] | None = None,
        description: str | None = None,
        tags: list[str] | None = None,
        onshape_url: str | None = None,
    ) -> None:
        listing = await self.get_listing(listing_id)
        if listing is None:
            raise ItemNotFoundError("Listing not found")

        updates = {}
        if name is not None:
            updates["name"] = name
        if child_ids is not None:
            updates["child_ids"] = child_ids
        if description is not None:
<<<<<<< HEAD
            updates["description"] = description

        coroutines = []
        if tags is not None:
            coroutines.append(self.set_listing_tags(listing, tags))

        if updates:
            coroutines.append(self._update_item(listing_id, Listing, updates))

=======
            listing_updates["description"] = description
        if onshape_url is not None:
            listing_updates["onshape_url"] = onshape_url
        if listing_updates:
            coroutines.append(self._update_item(listing_id, Listing, listing_updates))
>>>>>>> 66f7a3a5
        if coroutines:
            await asyncio.gather(*coroutines)

    async def remove_onshape_url(self, listing_id: str) -> None:
        await self._update_item(listing_id, Listing, {"onshape_url": None})

    async def _add_tag_to_listing(self, listing_id: str, tag: str) -> None:
        await self._add_item(ListingTag.create(listing_id=listing_id, tag=tag), unique_fields=["listing_id", "name"])

    async def _remove_tag_from_listing(self, listing_id: str, tag: str) -> None:
        await self._delete_item(listing_id)

    async def set_listing_tags(self, listing: Listing, tags: list[str]) -> None:
        """For a given listing, determines which tags to add and which to remove.

        Args:
            listing: The listing to update.
            tags: The new tags to set.
        """
        tags_to_add = set(tags)
        tags_to_remove = set(await self.get_tags_for_listing(listing.id))
        tags_to_add.difference_update(tags_to_remove)
        tags_to_remove.difference_update(tags_to_add)
        await asyncio.gather(
            *(self._add_tag_to_listing(listing.id, tag) for tag in tags_to_add),
            *(self._remove_tag_from_listing(listing.id, tag) for tag in tags_to_remove),
        )

    async def get_tags_for_listing(self, listing_id: str) -> list[str]:
        listing_tags = await self._get_items_from_secondary_index("listing_id", listing_id, ListingTag)
        return [t.name for t in listing_tags]

    async def get_listing_ids_for_tag(self, tag: str) -> list[str]:
        listing_tags = await self._get_items_from_secondary_index("name", tag, ListingTag)
        return [t.listing_id for t in listing_tags]<|MERGE_RESOLUTION|>--- conflicted
+++ resolved
@@ -76,23 +76,14 @@
         if child_ids is not None:
             updates["child_ids"] = child_ids
         if description is not None:
-<<<<<<< HEAD
             updates["description"] = description
-
         coroutines = []
         if tags is not None:
             coroutines.append(self.set_listing_tags(listing, tags))
-
+        if onshape_url is not None:
+            updates["onshape_url"] = onshape_url
         if updates:
             coroutines.append(self._update_item(listing_id, Listing, updates))
-
-=======
-            listing_updates["description"] = description
-        if onshape_url is not None:
-            listing_updates["onshape_url"] = onshape_url
-        if listing_updates:
-            coroutines.append(self._update_item(listing_id, Listing, listing_updates))
->>>>>>> 66f7a3a5
         if coroutines:
             await asyncio.gather(*coroutines)
 
