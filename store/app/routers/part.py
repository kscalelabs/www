--- conflicted
+++ resolved
@@ -72,13 +72,8 @@
     part = await crud.get_part(part_id)
     if part is None:
         raise HTTPException(status_code=404, detail="Part not found")
-<<<<<<< HEAD
     user_id = await crud.get_user_id_from_session_token(token)
     if part.owner != user_id:
-=======
-    user_id = await crud.get_user_id_from_api_key(data.api_key)
-    if str(part.owner) != str(user_id):
->>>>>>> 3b8eb69c
         raise HTTPException(status_code=403, detail="You do not own this part")
     await crud.delete_part(part_id)
     return True
@@ -88,10 +83,10 @@
 async def edit_part(
     part_id: str,
     part: Part,
-    data: Annotated[ApiKeyData, Depends(get_api_key)],
+    token: Annotated[str, Depends(get_session_token)],
     crud: Annotated[Crud, Depends(Crud.get)],
 ) -> bool:
-    user_id = await crud.get_user_id_from_api_key(data.api_key)
+    user_id = await crud.get_user_id_from_session_token(token)
     if user_id is None:
         raise HTTPException(status_code=401, detail="Must be logged in to edit a part")
     part.owner = str(user_id)
