--- conflicted
+++ resolved
@@ -29,10 +29,7 @@
                 <Container className="content">
                   <Routes>
                     <Route path="/" element={<Home />} />
-<<<<<<< HEAD
-=======
                     <Route path="/about" element={<About />} />
->>>>>>> 89be7b6f
                     <Route path="/robots/" element={<Robots />} />
                     <Route path="/robot/:id" element={<RobotDetails />} />
                     <Route path="/parts/" element={<Parts />} />
@@ -42,18 +39,7 @@
                   </Routes>
                 </Container>
 
-<<<<<<< HEAD
-                <footer className="fixed-bottom">
-                  {/* Solid background */}
-                  <div className="text-center bg-body-tertiary p-2">
-                    <a href="mailto:support@robolist.xyz">
-                      support@robolist.xyz
-                    </a>
-                  </div>
-                </footer>
-=======
                 <Footer />
->>>>>>> 89be7b6f
               </OneTimePasswordWrapper>
             </AlertQueue>
           </AlertQueueProvider>
