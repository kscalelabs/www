--- conflicted
+++ resolved
@@ -43,83 +43,7 @@
           </Card>
         </Col>
       </Row>
-      {isAuthenticated && (
-<<<<<<< HEAD
-        <>
-          <Row className="row-two">
-            <Col md={6} sm={12}>
-              <Button
-                variant="primary"
-                size="lg"
-                style={{
-                  backgroundColor: "light-purple",
-                  borderColor: "black",
-                  padding: "10px",
-                  width: "100%",
-                }}
-                onClick={() => {
-                  navigate("/robots/your/");
-                }}
-              >
-                View Your Robots
-              </Button>
-            </Col>
-            <Col md={6} sm={12}>
-              <Button
-                variant="primary"
-                size="lg"
-                style={{
-                  backgroundColor: "dark-purple",
-                  borderColor: "black",
-                  padding: "10px",
-                  width: "100%",
-                }}
-                onClick={() => {
-                  navigate("/parts/your/");
-                }}
-              >
-                View Your Parts
-              </Button>
-            </Col>
-          </Row>
-          <Row className="row-two">
-            <Col md={6} sm={12}>
-              <Button
-                variant="success"
-                size="lg"
-                style={{
-                  backgroundColor: "light-green",
-                  borderColor: "black",
-                  padding: "10px",
-                  width: "100%",
-                }}
-                onClick={() => {
-                  navigate("/robots/add");
-                }}
-              >
-                Make a Robot
-              </Button>
-            </Col>
-            <Col md={6} sm={12}>
-              <Button
-                variant="success"
-                size="lg"
-                style={{
-                  backgroundColor: "light-green",
-                  borderColor: "black",
-                  padding: "10px",
-                  width: "100%",
-                }}
-                onClick={() => {
-                  navigate("/parts/add");
-                }}
-              >
-                Make a Part
-              </Button>
-            </Col>
-          </Row>
-        </>
-=======
+      {isAuthenticated && <>
         <Row className="row-two">
           <Col md={6} sm={12}>
             <Button
@@ -156,8 +80,6 @@
             </Button>
           </Col>
         </Row>
-      )}
-      {isAuthenticated && (
         <Row className="row-two">
           <Col md={6} sm={12}>
             <Button
@@ -200,8 +122,7 @@
             </Button>
           </Col>
         </Row>
->>>>>>> 3b8eb69c
-      )}
+        </>}
     </div>
   );
 };
