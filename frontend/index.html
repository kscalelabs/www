--- conflicted
+++ resolved
@@ -38,16 +38,11 @@
   <!-- Tar Libraries -->
   <script src="https://cdnjs.cloudflare.com/ajax/libs/pako/2.1.0/pako.min.js"></script>
 
-<<<<<<< HEAD
   <!-- Tensorflow.js -->
   <script src="https://cdn.jsdelivr.net/npm/@tensorflow/tfjs@3.11.0/dist/tf.min.js"></script>
 
   <!-- Onnx Runtime -->
   <script src="https://cdn.jsdelivr.net/npm/onnxruntime-web@latest/dist/ort.min.js"></script>
-
-
-=======
->>>>>>> 52171ade
   <script>
     (function (apiKey) {
       (function (p, e, n, d, o) {
